--- conflicted
+++ resolved
@@ -1527,13 +1527,9 @@
       *olen = nlen_blk << impl->bpow;
     }
   } else {
-<<<<<<< HEAD
-    // Try to find free-space at the end of reallocated block
-=======
     // TODO: review usage of _fsm_find_matching_fblock_lw
     // TODO: _fsm_find_next_set_bit?
     // Try to find free-space at end of reallocated block
->>>>>>> 60040bc9
     naddr_blk = oaddr_blk + olen_blk;
     _FSMBK *nk = _fsm_find_matching_fblock_lw(impl, naddr_blk, nlen_blk - olen_blk, opts);
     if (nk) {
