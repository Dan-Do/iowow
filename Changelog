iowow (1.3.37) UNRELEASED; urgency=medium

<<<<<<< HEAD
  * Added iwrc iwp_mkdirs(const char *path) (iwp.h)
  * Added uint32_t iwu_x31_u32_hash(const char *s) (iwutils.h)
  * Added iwu_replace() (iwutils.h)

 -- Anton Adamansky <adamansky@gmail.com>  Wed, 29 Jan 2020 11:25:23 +0700
=======
  * Added RCGA macro definition
  * Removed IW_EXPORT iwrc iwkv_db_last_access_time(IWDB db, uint64_t *ts)
    for performance and simplicity reasons

 -- Anton Adamansky <adamansky@gmail.com>  Wed, 22 Jan 2020 22:42:51 +0700
>>>>>>> fd89c5ae

iowow (1.3.36) testing; urgency=medium

  * Safer iowow initialization bootstrap process.

 -- Anton Adamansky <adamansky@gmail.com>  Thu, 16 Jan 2020 12:44:31 +0700

iowow (1.3.35) testing; urgency=medium

  * Added specific checks for TARGET_OS_IPHONE
  * Ported to iOS
  * Added wal locking interceptor to WAL opts

 -- Anton Adamansky <adamansky@gmail.com>  Wed, 15 Jan 2020 13:10:51 +0700

iowow (1.3.32) testing; urgency=medium

  * Improved WAL durability

 -- Anton Adamansky <adamansky@gmail.com>  Thu, 19 Dec 2019 10:49:08 +0700

iowow (1.3.31) testing; urgency=medium

  * Keys comparison refactoring

 -- Anton Adamansky <adamansky@gmail.com>  Wed, 20 Nov 2019 00:41:15 +0700

iowow (1.3.30) testing; urgency=medium

  * Added check if  __unused is already defined in `iwth.c`
  * CRITICAL Comparsions keys fix #30

 -- Anton Adamansky <adamansky@gmail.com>  Tue, 19 Nov 2019 20:23:41 +0700

iowow (1.3.29) testing; urgency=medium

  * FIXED iwkv_open assertion fail on opening garbage file #29

 -- Anton Adamansky <adamansky@gmail.com>  Wed, 13 Nov 2019 23:55:35 +0700

iowow (1.3.28) testing; urgency=medium

  * iwlog now supports ANDROID NDK logging (iwlog.h)

 -- Anton Adamansky <adamansky@gmail.com>  Thu, 07 Nov 2019 14:44:59 +0700

iowow (1.3.27) testing; urgency=medium

  * CRITICAL WAL durability fixes
  * Support of online backups #24
  * Windows platform functions fixes
  * CLion project files added
  * WAL recovering fixes

 -- Anton Adamansky <adamansky@gmail.com>  Mon, 28 Oct 2019 19:08:59 +0700

iowow (1.3.25) testing; urgency=medium

  * CRITICAL Fixed heap corruption due incorrect usage of khash API in `_db_destroy_lw` (iwkv.c)

 -- Anton Adamansky <adamansky@gmail.com>  Thu, 29 Aug 2019 12:20:25 +0700

iowow (1.3.24) testing; urgency=medium

  * CRITICAL Fixed race condition in WAL rollforward

 -- Anton Adamansky <adamansky@gmail.com>  Thu, 22 Aug 2019 02:04:08 +0700

iowow (1.3.23) testing; urgency=medium

  * WAL refactoring, better stability

 -- Anton Adamansky <adamansky@gmail.com>  Sat, 17 Aug 2019 21:17:05 +0700

iowow (1.3.22) testing; urgency=medium

  * Small optimizations in `iwfsmfile.c`
  * Added `iwp_clock_get_time` as  portable version of `clock_gettime`
  * `static_assert` is  set to `_Static_assert` if not defined
  * Added `__USE_MINGW_ANSI_STDIO` for MinGW build

 -- Anton Adamansky <adamansky@gmail.com>  Thu, 18 Jul 2019 17:50:14 +0700

iowow (1.3.20) testing; urgency=medium

  * CRITICAL Fixed incorrect keys allocation in IWDB_COMPOUND_KEYS mode

 -- Anton Adamansky <adamansky@gmail.com>  Thu, 13 Jun 2019 21:43:47 +0700

iowow (1.3.19) testing; urgency=medium

  * CRITICAL: Fixed assertion fail in iwkv records cache

 -- Anton Adamansky <adamansky@gmail.com>  Thu, 13 Jun 2019 19:08:48 +0700

iowow (1.3.18) testing; urgency=medium

  * Limit one time file allocation step to 2G

 -- Anton Adamansky <adamansky@gmail.com>  Wed, 12 Jun 2019 16:42:47 +0700

iowow (1.3.17) testing; urgency=medium

  * CRITICAL: State of previously deleted database may have influence on newly created dbs
  * BUG: Fixed database metadata blocks leak (db->meta_blk) on database destroy

 -- Anton Adamansky <adamansky@gmail.com>  Fri, 03 May 2019 18:20:39 +0700

iowow (1.3.16) testing; urgency=medium

  * CRITICAL: Fixed deadlock on database removal

 -- Anton Adamansky <adamansky@gmail.com>  Fri, 03 May 2019 11:56:29 +0700

iowow (1.3.15) testing; urgency=medium

  * CRITICAL: Fixed database file corruption during sequential records deletion with `iwkv_cursor_del` (iwkv.c)

 -- Anton Adamansky <adamansky@gmail.com>  Wed, 01 May 2019 23:29:18 +0700

iowow (1.3.14) testing; urgency=medium

  * CRITICAL: Fixed unexpected database file truncation and data loss on close.
  * Adjusted default WAL options for Android

 -- Anton Adamansky <adamansky@gmail.com>  Sat, 27 Apr 2019 01:04:28 +0700

iowow (1.3.13) testing; urgency=medium

  * Performance impovements in Write Ahead Logging (iwal.c)
  * BUG: WAL file was not truncated after `wal->checkpoint_timeout_sec` timeout (iwal.c)

 -- Anton Adamansky <adamansky@gmail.com>  Thu, 25 Apr 2019 17:43:06 +0700

iowow (1.3.12) testing; urgency=medium

  * Android NDK support (#23)
  * Pthreads `PTHREAD_RWLOCK_PREFER_WRITER_NONRECURSIVE_NP` is used by default

 -- Anton Adamansky <adamansky@gmail.com>  Sun, 21 Apr 2019 12:18:16 +0700

iowow (1.3.11) testing; urgency=medium

  * Added size_t iwpool_allocated_size(IWPOOL *pool) (iwpool.h)
  * Added `file_lock_fail_fast` iwkv open option.
    If `true` - do not wait and raise error if database is locked by another process
  * Fixed meaningful PVP studio errors:
    - kv/iwkv.c:593:1: error: V774
    - kv/iwkv.c:1375:1: warning: V649
    - kv/iwkv.c:3357:1: warning: V581
    - utils/iwxstr.c:59:1: warning: V701

 -- Anton Adamansky <adamansky@gmail.com>  Mon, 08 Apr 2019 11:47:59 +0700

iowow (1.3.10) testing; urgency=medium

  * Added cmake `OWNER_PROJECT_NAME` option used to install header files in `CMAKE_INSTALL_INCLUDEDIR}/OWNER_PROJECT_NAME/PROJECT_NAME`
  * Removed `-fvisibility=hidden` C flag when building shared library

 -- Anton Adamansky <adamansky@gmail.com>  Fri, 05 Apr 2019 11:53:34 +0700

iowow (1.3.9) testing; urgency=medium

  * BUG `IW_HAVE_PTHREAD_CONDATTR_SETCLOCK` was not properly set for `iwal.c` hence high CPU usage when `wal` mode is on.

 -- Anton Adamansky <adamansky@gmail.com>  Fri, 29 Mar 2019 23:56:25 +0700

iowow (1.3.8) testing; urgency=medium

  * BUG Fixed incorrect call of `_kvblk_kv_get` in `iwkv_cursor_seth`.
    See https://github.com/Softmotions/ejdb/issues/231

 -- Anton Adamansky <adamansky@gmail.com>  Wed, 27 Mar 2019 12:34:10 +0700

iowow (1.3.7) testing; urgency=medium

  * Added `iwkv_cursor_del()` (#22)
  * Fixed memory corruption during simultaneous cursor iteration and value updating

 -- Anton Adamansky <adamansky@gmail.com>  Tue, 26 Mar 2019 18:24:35 +0700

iowow (1.3.6) testing; urgency=medium

  * BUG: Memory leak in `iwkv_cursor_open` on error (#21)
  * BUG: `iwxstr_new2()` with zero size argument causes illegal memory write (#20)
  * Added `iwkv_cursor_seth()` record update handle supported by `iwkv_cursor_set`
  * Avoided deadlocks with `iwkv_del()` - now this function does't escalate exclusive lock on storage
  * More consistent error reporting using cursor functions

 -- Anton Adamansky <adamansky@gmail.com>  Fri, 22 Mar 2019 16:29:32 +0700

iowow (1.3.5) testing; urgency=medium

  * BUG: Data from deleted database can interfere with newly created db (#19)

 -- Anton Adamansky <adamansky@gmail.com>  Wed, 20 Mar 2019 20:26:22 +0700

iowow (1.3.4) testing; urgency=medium

  * Code documentation improvements

 -- Anton Adamansky <adamansky@gmail.com>  Mon, 11 Mar 2019 22:42:51 +0700

iowow (1.3.3) testing; urgency=medium

  * BUG: `iwkv_puth` called with incorrect previous value (iwkv.h)
  * _kvblk_getvalue renamed to _kvblk_value_get (iwkv.c)
  * _kvblk_peek_val renamed to _kvblk_value_peek (iwkv.c)
  * _kvblk_getkey renamed to _kvblk_key_get (iwkv.c)
  * _kvblk_getkv renamed to _kvblk_kv_get (iwkv.c)

 -- Anton Adamansky <adamansky@gmail.com>  Fri, 08 Mar 2019 17:02:46 +0700

iowow (1.3.2) testing; urgency=medium

  * Added `iwkv_cursor_is_matched_key` (iwkv.h)
  * `iwkv_cursor_copy_key` now aware of `IWDB_COMPOUND_KEYS` mode (iwkv.h)
  * `iwkv_cursor_copy_key` can accept zero kbuf,kbufsz only compound part will returned in this case (iwkv.h)

 -- Anton Adamansky <adamansky@gmail.com>  Mon, 04 Mar 2019 20:50:03 +0700

iowow (1.3.1) testing; urgency=medium

  * Eliminate adaptive `IWDB_VNUM64_KEYS` key sizing in `_unpack_effective_key` for the sake of API simplicity (iwkv.c)
  * BUG: incorrect key handling in `iwkv_del` - key was not unpacked before. (iwkv.h)

 -- Anton Adamansky <adamansky@gmail.com>  Thu, 28 Feb 2019 10:40:11 +0700

iowow (1.3.0) testing; urgency=medium

  * `IWKV_PUT_HANDLER` called for insert operations (not only for updates)
  * Added `IWFS_OUNLINK` flag. Unlink(delete) file on close (iwfile.h)
  * Added `IWFS_OTMP` flag. Create tmp file (iwfile.h)
  * Added UUID v4 generation function (iwuuid.h)
  * Added iwp_tmpdir() (iwp.h)
  * Added iwp_allocate_tmpfile_path() (iwp.h)
  * Added iwxstr_printf() (iwxstr.h)
  * Added iwxstr_cat2() (iwxstr.h)
  * Added `IWKV_VAL_INCREMENT` mode for `iwkv_put()` and test case (iwkv.h)
  * Added support of variable-length encoded integer keys `IWDB_VNUM64_KEYS` (iwkv.h)
  * Added support of compound keys (`IWDB_COMPOUND_KEYS`) (#18)
  * Removed `dup` integer value routines
  * Code cleanup and refactoring

 -- Anton Adamansky <adamansky@gmail.com>  Wed, 27 Feb 2019 12:11:48 +0700

iowow (1.2.14) testing; urgency=medium

  * BUG: Fix WAL checkpoint workflow to avoid deadlocks with cursor threads
  * BUG: Clang6 fatal error: variable 'cur' is used uninitialized  (#15)
  * Implemented new multithreaded stress test (iwkv_test6.c) used OMP stack
  * Added iwkv_new_db(IWKV iwkv, iwdb_flags_t dbflg, uint32_t *odbid, IWDB *dbp) (iwkv.h)
  * Removed unused `IWKV_NOLOCKS` option.
  * Added `IW_EXPORT` to `iowow_version_*` API functions  (iowow.h)
  * Added iwrc iwkv_state(IWKV iwkv, IWFS_FSM_STATE *out) (iwkv.h)
  * Do not check `IWKV_NO_OVERWRITE` for databases in `IWDB_DUP_UINTXX_VALS` mode
  * Added iwkv_puth() with provided old value interceptor: `IWKV_PUT_HANDLER` (iwkv.h)
  * Added `IWKV_RC_DUP_ARRAY_EMPTY` flag and `IWKV_DUP_REPORT_EMPTY` opflag for `iwkv_put()` (iwkv.h)

 -- Anton Adamansky <adamansky@gmail.com>  Tue, 06 Nov 2018 23:14:39 +0700

iowow (1.2.13) testing; urgency=medium

  * BUG: Correct cursors adjustments during db update operations (#13)
  * BUG: Fixed WAL integration for updates in IWDB_DUP_UINT32_VALS|IWDB_DUP_UINT64_VALS mode
  * Store arbitrary data blocks associated with iwkv internal databases (#12)
  * Checking of max key/value size (IWKV_MAX_KVSZ) for updates in IWDB_DUP_UINT32_VALS|IWDB_DUP_UINT64_VALS mode
  * Minor allocation performance optimizations in _kvblk_addkv()

 -- Anton Adamansky <adamansky@gmail.com>  Thu, 02 Aug 2018 20:29:08 +0700

iowow (1.2.12) testing; urgency=medium

  * Set terminating '\0' in iwitoa() (iwconv.h)
  * Added MAP_NORESERVE option for PRIVATE mmaping on Linux (#11)
  * Added iwu_file_read_as_buf() (iwutils.h)
  * Optimized cmake config files generation

 -- Anton Adamansky <adamansky@gmail.com>  Sat, 21 Jul 2018 01:59:40 +0700

iowow (1.2.11) testing; urgency=medium
  * iwpool refactoring fixed pool memory corruption (iwpool.h)
  * Fixed set terminating `\0` in iwpool_strdup() (iwpool.h)
  * Fixed wrong `if` in iwpool_calloc() (iwpool.h)

 -- Anton Adamansky <adamansky@gmail.com>  Fri, 15 Jun 2018 17:58:20 +0700

iowow (1.2.10) testing; urgency=medium

  * Added iwpool_calloc() (iwpool.h)
  * Added iwpool_strdup(), iwpool_strndup() (iwpool.h)
  * Fixed memory leak in iwpool_destroy() (iwpool.h)
  * Renamed platform/linux/linux.c to platform/unix/unix.c (#9)
  * Added iwu_replace_char() (iwutils.h)

 -- Anton Adamansky <adamansky@gmail.com>  Mon, 11 Jun 2018 23:00:21 +0700

iowow (1.2.9) testing; urgency=medium

  * Rewrite of iwftoa() (iwconv.h)
  * Fixed typo: iwtoa renamed to iwitoa (iwconv.h)
  * Added iwu_cmp_files (iwutils.h)
  * Return type of iwxstr_ptr() changed to char* (iwxstr.h)

 -- Anton Adamansky <adamansky@gmail.com>  Tue, 29 May 2018 01:01:56 +0700

iowow (1.2.8) testing; urgency=medium

  * IOWOW Ported to MIPS32 (big-endian) tested on Debian GNU/Linux 9.4

 -- Anton Adamansky <adamansky@gmail.com>  Sat, 19 May 2018 21:09:04 +0700

iowow (1.2.7) testing; urgency=medium

  * Fixed incorrect exclusive locking in iwkv_del()"

 -- Anton Adamansky <adamansky@gmail.com>  Thu, 17 May 2018 11:27:58 +0700

iowow (1.2.6) testing; urgency=medium

  * Fixed: database file is not created automatically if no open modes specified in opts

 -- Anton Adamansky <adamansky@gmail.com>  Wed, 16 May 2018 19:57:35 +0700

iowow (1.2.5) testing; urgency=medium

  * Added iwkv_opflags opflags into iwkv_del

 -- Anton Adamansky <adamansky@gmail.com>  Wed, 16 May 2018 19:33:16 +0700

iowow (1.2.4) testing; urgency=medium

  * Fixed race conditions in iwkv_cursor_to()

 -- Anton Adamansky <adamansky@gmail.com>  Mon, 14 May 2018 09:28:13 +0700

iowow (1.2.3) testing; urgency=medium

  *  Fixed race conditions in iwkv_cursor_set()

 -- Anton Adamansky <adamansky@gmail.com>  Fri, 11 May 2018 23:17:13 +0700

iowow (1.2.2) testing; urgency=medium

  * Added static iowow_s libraries to the default CMake exports.

 -- Anton Adamansky <adamansky@gmail.com>  Tue, 08 May 2018 22:58:41 +0700

iowow (1.2.1) testing; urgency=medium

  * Removed unistd.h from src/fs/iwdlsnr.h since it is not portable.
  * C++ friendly header files

 -- Anton Adamansky <adamansky@gmail.com>  Mon, 07 May 2018 12:47:46 +0700

iowow (1.2.0) testing; urgency=medium

  * IOWOW ported to Windows x86-64 platform #1

 -- Anton Adamansky <adamansky@gmail.com>  Sun, 06 May 2018 20:35:14 +0700

iowow (1.1.0) testing; urgency=medium

  * Write Ahead Log (WAL) implemented #2
  * Changed database block size to 128 bytes so max db size 512Gb
    WARNING: Database format of version 1.1.x is incompatible with previous versions.
  * Better basename/basename_r detection in iwlog.c #4

 -- Anton Adamansky <adamansky@gmail.com>  Wed, 02 May 2018 17:28:14 +0700

iowow (1.0.6) testing; urgency=medium

  * src/CMakeLists.txt cleanups #3
  * x86-specific code in src/platform/iwp.c is not guarded #7
  * Database size limited to 2GB on 32 bit CPUs #5
  * Database block size changed: 64 to 128 bytes #8

 -- Anton Adamansky <adamansky@gmail.com>  Mon, 16 Apr 2018 10:21:00 +0700

iowow (1.0.5) testing; urgency=medium

  * iwextfile: do msync before munmap on file resizing

 -- Anton Adamansky <adamansky@gmail.com>  Thu, 12 Apr 2018 20:48:26 +0700

iowow (1.0.4) testing; urgency=medium

  * Added IWFSM_SYNC_BMAP option to iwfs_fsm_aflags
  * Removed IWFS_NO_MMASYNC since it does noop on many platforms
  * Set exclusive iwkv write lock in iwkv_sync()

 -- Anton Adamansky <adamansky@gmail.com>  Thu, 12 Apr 2018 12:33:53 +0700

iowow (1.0.3) testing; urgency=medium

  * Added basic iowow.3 man page to distribution archive
  * Use posix_fallocate() to extend iwkv file instead of ftruncate() on Linux/FreeBSD

 -- Anton Adamansky <adamansky@gmail.com>  Tue, 10 Apr 2018 18:56:11 +0700

iowow (1.0.2) testing; urgency=medium

  * Removed unneeded -D_LARGE_FILE_SOURCE from iowow.h

 -- Anton Adamansky <adamansky@gmail.com>  Mon, 09 Apr 2018 13:56:53 +0700

iowow (1.0.1) testing; urgency=medium

  * Fix export flags iwlog2 method

 -- Anton Adamansky <adamansky@gmail.com>  Mon, 09 Apr 2018 12:44:23 +0700

iowow (1.0.0) testing; urgency=medium

  * Initial release.

 -- Anton Adamansky <adamansky@gmail.com>  Sun, 08 Apr 2018 14:21:43 +0700<|MERGE_RESOLUTION|>--- conflicted
+++ resolved
@@ -1,18 +1,13 @@
 iowow (1.3.37) UNRELEASED; urgency=medium
 
-<<<<<<< HEAD
   * Added iwrc iwp_mkdirs(const char *path) (iwp.h)
   * Added uint32_t iwu_x31_u32_hash(const char *s) (iwutils.h)
   * Added iwu_replace() (iwutils.h)
-
- -- Anton Adamansky <adamansky@gmail.com>  Wed, 29 Jan 2020 11:25:23 +0700
-=======
   * Added RCGA macro definition
   * Removed IW_EXPORT iwrc iwkv_db_last_access_time(IWDB db, uint64_t *ts)
     for performance and simplicity reasons
 
  -- Anton Adamansky <adamansky@gmail.com>  Wed, 22 Jan 2020 22:42:51 +0700
->>>>>>> fd89c5ae
 
 iowow (1.3.36) testing; urgency=medium
 
