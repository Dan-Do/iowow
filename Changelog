iowow (1.2.12) testing; urgency=medium

<<<<<<< HEAD
  * Set terminating '\0' in iwitoa() (iwconv.h)
=======
  * Added MAP_NORESERVE option for PRIVATE mmaping on Linux (#11) 
>>>>>>> 28f090b6
  * Added iwu_file_read_as_buf() (iwutils.h)
  * Optimized cmake config files generation

 -- Anton Adamansky <adamansky@gmail.com>  Sat, 21 Jul 2018 01:59:40 +0700

iowow (1.2.11) testing; urgency=medium
  * iwpool refactoring fixed pool memory corruption (iwpool.h)
  * Fixed set terminating `\0` in iwpool_strdup() (iwpool.h)
  * Fixed wrong `if` in iwpool_calloc() (iwpool.h)

 -- Anton Adamansky <adamansky@gmail.com>  Fri, 15 Jun 2018 17:58:20 +0700

iowow (1.2.10) testing; urgency=medium

  * Added iwpool_calloc() (iwpool.h)
  * Added iwpool_strdup(), iwpool_strndup() (iwpool.h)
  * Fixed memory leak in iwpool_destroy() (iwpool.h)
  * Renamed platform/linux/linux.c to platform/unix/unix.c (#9)
  * Added iwu_replace_char() (iwutils.h)

 -- Anton Adamansky <adamansky@gmail.com>  Mon, 11 Jun 2018 23:00:21 +0700

iowow (1.2.9) testing; urgency=medium

  * Rewrite of iwftoa() (iwconv.h)
  * Fixed typo: iwtoa renamed to iwitoa (iwconv.h)
  * Added iwu_cmp_files (iwutils.h)
  * Return type of iwxstr_ptr() changed to char* (iwxstr.h)

 -- Anton Adamansky <adamansky@gmail.com>  Tue, 29 May 2018 01:01:56 +0700

iowow (1.2.8) testing; urgency=medium

  * IOWOW Ported to MIPS32 (big-endian) tested on Debian GNU/Linux 9.4

 -- Anton Adamansky <adamansky@gmail.com>  Sat, 19 May 2018 21:09:04 +0700

iowow (1.2.7) testing; urgency=medium

  * Fixed incorrect exclusive locking in iwkv_del()"

 -- Anton Adamansky <adamansky@gmail.com>  Thu, 17 May 2018 11:27:58 +0700

iowow (1.2.6) testing; urgency=medium

  * Fixed: database file is not created automatically if no open modes specified in opts

 -- Anton Adamansky <adamansky@gmail.com>  Wed, 16 May 2018 19:57:35 +0700

iowow (1.2.5) testing; urgency=medium

  * Added iwkv_opflags opflags into iwkv_del

 -- Anton Adamansky <adamansky@gmail.com>  Wed, 16 May 2018 19:33:16 +0700

iowow (1.2.4) testing; urgency=medium

  * Fixed race conditions in iwkv_cursor_to()

 -- Anton Adamansky <adamansky@gmail.com>  Mon, 14 May 2018 09:28:13 +0700

iowow (1.2.3) testing; urgency=medium

  *  Fixed race conditions in iwkv_cursor_set()

 -- Anton Adamansky <adamansky@gmail.com>  Fri, 11 May 2018 23:17:13 +0700

iowow (1.2.2) testing; urgency=medium

  * Added static iowow_s libraries to the default CMake exports.

 -- Anton Adamansky <adamansky@gmail.com>  Tue, 08 May 2018 22:58:41 +0700

iowow (1.2.1) testing; urgency=medium

  * Removed unistd.h from src/fs/iwdlsnr.h since it is not portable.
  * C++ friendly header files

 -- Anton Adamansky <adamansky@gmail.com>  Mon, 07 May 2018 12:47:46 +0700

iowow (1.2.0) testing; urgency=medium

  * IOWOW ported to Windows x86-64 platform #1

 -- Anton Adamansky <adamansky@gmail.com>  Sun, 06 May 2018 20:35:14 +0700

iowow (1.1.0) testing; urgency=medium

  * Write Ahead Log (WAL) implemented #2
  * Changed database block size to 128 bytes so max db size 512Gb
    WARNING: Database format of version 1.1.x is incompatible with previous versions.
  * Better basename/basename_r detection in iwlog.c #4

 -- Anton Adamansky <adamansky@gmail.com>  Wed, 02 May 2018 17:28:14 +0700

iowow (1.0.6) testing; urgency=medium

  * src/CMakeLists.txt cleanups #3
  * x86-specific code in src/platform/iwp.c is not guarded #7
  * Database size limited to 2GB on 32 bit CPUs #5
  * Database block size changed: 64 to 128 bytes #8

 -- Anton Adamansky <adamansky@gmail.com>  Mon, 16 Apr 2018 10:21:00 +0700

iowow (1.0.5) testing; urgency=medium

  * iwextfile: do msync before munmap on file resizing

 -- Anton Adamansky <adamansky@gmail.com>  Thu, 12 Apr 2018 20:48:26 +0700

iowow (1.0.4) testing; urgency=medium

  * Added IWFSM_SYNC_BMAP option to iwfs_fsm_aflags
  * Removed IWFS_NO_MMASYNC since it does noop on many platforms
  * Set exclusive iwkv write lock in iwkv_sync()

 -- Anton Adamansky <adamansky@gmail.com>  Thu, 12 Apr 2018 12:33:53 +0700

iowow (1.0.3) testing; urgency=medium

  * Added basic iowow.3 man page to distribution archive
  * Use posix_fallocate() to extend iwkv file instead of ftruncate() on Linux/FreeBSD

 -- Anton Adamansky <adamansky@gmail.com>  Tue, 10 Apr 2018 18:56:11 +0700

iowow (1.0.2) testing; urgency=medium

  * Removed unneeded -D_LARGE_FILE_SOURCE from iowow.h

 -- Anton Adamansky <adamansky@gmail.com>  Mon, 09 Apr 2018 13:56:53 +0700

iowow (1.0.1) testing; urgency=medium

  * Fix export flags iwlog2 method

 -- Anton Adamansky <adamansky@gmail.com>  Mon, 09 Apr 2018 12:44:23 +0700

iowow (1.0.0) testing; urgency=medium

  * Initial release.

 -- Anton Adamansky <adamansky@gmail.com>  Sun, 08 Apr 2018 14:21:43 +0700<|MERGE_RESOLUTION|>--- conflicted
+++ resolved
@@ -1,10 +1,7 @@
 iowow (1.2.12) testing; urgency=medium
 
-<<<<<<< HEAD
   * Set terminating '\0' in iwitoa() (iwconv.h)
-=======
-  * Added MAP_NORESERVE option for PRIVATE mmaping on Linux (#11) 
->>>>>>> 28f090b6
+  * Added MAP_NORESERVE option for PRIVATE mmaping on Linux (#11)
   * Added iwu_file_read_as_buf() (iwutils.h)
   * Optimized cmake config files generation
 
