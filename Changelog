--- conflicted
+++ resolved
@@ -1,12 +1,9 @@
-<<<<<<< HEAD
 iowow (1.4.9) UNRELEASED; urgency=medium
 
   * Added `bool iwu_uuid_valid(const char *uuid)` (iwuuid.h)
 
  -- Anton Adamansky <adamansky@gmail.com>  Wed, 11 Nov 2020 13:14:00 +0700
 
-=======
->>>>>>> bbbf6eec
 iowow (1.4.8) testing; urgency=medium
 
   * Fixed serios bug concerning non-unique ejdb2 indexes, details: https://github.com/Softmotions/ejdb/issues/291
@@ -16,11 +13,7 @@
   * Added `iwulist_at2()` (iwarr.h)
   * Removed not needed assertion (iwstree.c)
 
-<<<<<<< HEAD
- -- Anton Adamansky <adamansky@gmail.com>  Mon, 09 Nov 2020 11:33:05 +0700
-=======
  -- Anton Adamansky <adamansky@gmail.com>  Sun, 08 Nov 2020 21:51:49 +0700
->>>>>>> bbbf6eec
 
 iowow (1.4.7) testing; urgency=medium
 
