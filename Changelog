<<<<<<< HEAD
iowow (1.3.18) UNRELEASED; urgency=medium

  * CRITICAL: Fixed assertion fail in iwkv records cache

 -- Anton Adamansky <adamansky@gmail.com>  Thu, 13 Jun 2019 18:44:45 +0700
=======
iowow (1.3.18) testing; urgency=medium

  * Limit one time file allocation step to 2G 

 -- Anton Adamansky <adamansky@gmail.com>  Wed, 12 Jun 2019 16:42:47 +0700
>>>>>>> 2df52c01

iowow (1.3.17) testing; urgency=medium

  * CRITICAL: State of previously deleted database may have influence on newly created dbs
  * BUG: Fixed database metadata blocks leak (db->meta_blk) on database destroy

 -- Anton Adamansky <adamansky@gmail.com>  Fri, 03 May 2019 18:20:39 +0700

iowow (1.3.16) testing; urgency=medium

  * CRITICAL: Fixed deadlock on database removal

 -- Anton Adamansky <adamansky@gmail.com>  Fri, 03 May 2019 11:56:29 +0700

iowow (1.3.15) testing; urgency=medium

  * CRITICAL: Fixed database file corruption during sequential records deletion with `iwkv_cursor_del` (iwkv.c)

 -- Anton Adamansky <adamansky@gmail.com>  Wed, 01 May 2019 23:29:18 +0700

iowow (1.3.14) testing; urgency=medium

  * CRITICAL: Fixed unexpected database file truncation and data loss on close.
  * Adjusted default WAL options for Android

 -- Anton Adamansky <adamansky@gmail.com>  Sat, 27 Apr 2019 01:04:28 +0700

iowow (1.3.13) testing; urgency=medium

  * Performance impovements in Write Ahead Logging (iwal.c)
  * BUG: WAL file was not truncated after `wal->checkpoint_timeout_sec` timeout (iwal.c)

 -- Anton Adamansky <adamansky@gmail.com>  Thu, 25 Apr 2019 17:43:06 +0700

iowow (1.3.12) testing; urgency=medium

  * Android NDK support (#23)
  * Pthreads `PTHREAD_RWLOCK_PREFER_WRITER_NONRECURSIVE_NP` is used by default

 -- Anton Adamansky <adamansky@gmail.com>  Sun, 21 Apr 2019 12:18:16 +0700

iowow (1.3.11) testing; urgency=medium

  * Added size_t iwpool_allocated_size(IWPOOL *pool) (iwpool.h)
  * Added `file_lock_fail_fast` iwkv open option.
    If `true` - do not wait and raise error if database is locked by another process
  * Fixed meaningful PVP studio errors:
    - kv/iwkv.c:593:1: error: V774
    - kv/iwkv.c:1375:1: warning: V649
    - kv/iwkv.c:3357:1: warning: V581
    - utils/iwxstr.c:59:1: warning: V701

 -- Anton Adamansky <adamansky@gmail.com>  Mon, 08 Apr 2019 11:47:59 +0700

iowow (1.3.10) testing; urgency=medium

  * Added cmake `OWNER_PROJECT_NAME` option used to install header files in `CMAKE_INSTALL_INCLUDEDIR}/OWNER_PROJECT_NAME/PROJECT_NAME`
  * Removed `-fvisibility=hidden` C flag when building shared library

 -- Anton Adamansky <adamansky@gmail.com>  Fri, 05 Apr 2019 11:53:34 +0700

iowow (1.3.9) testing; urgency=medium

  * BUG `IW_HAVE_PTHREAD_CONDATTR_SETCLOCK` was not properly set for `iwal.c` hence high CPU usage when `wal` mode is on.

 -- Anton Adamansky <adamansky@gmail.com>  Fri, 29 Mar 2019 23:56:25 +0700

iowow (1.3.8) testing; urgency=medium

  * BUG Fixed incorrect call of `_kvblk_kv_get` in `iwkv_cursor_seth`.
    See https://github.com/Softmotions/ejdb/issues/231

 -- Anton Adamansky <adamansky@gmail.com>  Wed, 27 Mar 2019 12:34:10 +0700

iowow (1.3.7) testing; urgency=medium

  * Added `iwkv_cursor_del()` (#22)
  * Fixed memory corruption during simultaneous cursor iteration and value updating

 -- Anton Adamansky <adamansky@gmail.com>  Tue, 26 Mar 2019 18:24:35 +0700

iowow (1.3.6) testing; urgency=medium

  * BUG: Memory leak in `iwkv_cursor_open` on error (#21)
  * BUG: `iwxstr_new2()` with zero size argument causes illegal memory write (#20)
  * Added `iwkv_cursor_seth()` record update handle supported by `iwkv_cursor_set`
  * Avoided deadlocks with `iwkv_del()` - now this function does't escalate exclusive lock on storage
  * More consistent error reporting using cursor functions

 -- Anton Adamansky <adamansky@gmail.com>  Fri, 22 Mar 2019 16:29:32 +0700

iowow (1.3.5) testing; urgency=medium

  * BUG: Data from deleted database can interfere with newly created db (#19)

 -- Anton Adamansky <adamansky@gmail.com>  Wed, 20 Mar 2019 20:26:22 +0700

iowow (1.3.4) testing; urgency=medium

  * Code documentation improvements

 -- Anton Adamansky <adamansky@gmail.com>  Mon, 11 Mar 2019 22:42:51 +0700

iowow (1.3.3) testing; urgency=medium

  * BUG: `iwkv_puth` called with incorrect previous value (iwkv.h)
  * _kvblk_getvalue renamed to _kvblk_value_get (iwkv.c)
  * _kvblk_peek_val renamed to _kvblk_value_peek (iwkv.c)
  * _kvblk_getkey renamed to _kvblk_key_get (iwkv.c)
  * _kvblk_getkv renamed to _kvblk_kv_get (iwkv.c)

 -- Anton Adamansky <adamansky@gmail.com>  Fri, 08 Mar 2019 17:02:46 +0700

iowow (1.3.2) testing; urgency=medium

  * Added `iwkv_cursor_is_matched_key` (iwkv.h)
  * `iwkv_cursor_copy_key` now aware of `IWDB_COMPOUND_KEYS` mode (iwkv.h)
  * `iwkv_cursor_copy_key` can accept zero kbuf,kbufsz only compound part will returned in this case (iwkv.h)

 -- Anton Adamansky <adamansky@gmail.com>  Mon, 04 Mar 2019 20:50:03 +0700

iowow (1.3.1) testing; urgency=medium

  * Eliminate adaptive `IWDB_VNUM64_KEYS` key sizing in `_unpack_effective_key` for the sake of API simplicity (iwkv.c)
  * BUG: incorrect key handling in `iwkv_del` - key was not unpacked before. (iwkv.h)

 -- Anton Adamansky <adamansky@gmail.com>  Thu, 28 Feb 2019 10:40:11 +0700

iowow (1.3.0) testing; urgency=medium

  * `IWKV_PUT_HANDLER` called for insert operations (not only for updates)
  * Added `IWFS_OUNLINK` flag. Unlink(delete) file on close (iwfile.h)
  * Added `IWFS_OTMP` flag. Create tmp file (iwfile.h)
  * Added UUID v4 generation function (iwuuid.h)
  * Added iwp_tmpdir() (iwp.h)
  * Added iwp_allocate_tmpfile_path() (iwp.h)
  * Added iwxstr_printf() (iwxstr.h)
  * Added iwxstr_cat2() (iwxstr.h)
  * Added `IWKV_VAL_INCREMENT` mode for `iwkv_put()` and test case (iwkv.h)
  * Added support of variable-length encoded integer keys `IWDB_VNUM64_KEYS` (iwkv.h)
  * Added support of compound keys (`IWDB_COMPOUND_KEYS`) (#18)
  * Removed `dup` integer value routines
  * Code cleanup and refactoring

 -- Anton Adamansky <adamansky@gmail.com>  Wed, 27 Feb 2019 12:11:48 +0700

iowow (1.2.14) testing; urgency=medium

  * BUG: Fix WAL checkpoint workflow to avoid deadlocks with cursor threads
  * BUG: Clang6 fatal error: variable 'cur' is used uninitialized  (#15)
  * Implemented new multithreaded stress test (iwkv_test6.c) used OMP stack
  * Added iwkv_new_db(IWKV iwkv, iwdb_flags_t dbflg, uint32_t *odbid, IWDB *dbp) (iwkv.h)
  * Removed unused `IWKV_NOLOCKS` option.
  * Added `IW_EXPORT` to `iowow_version_*` API functions  (iowow.h)
  * Added iwrc iwkv_state(IWKV iwkv, IWFS_FSM_STATE *out) (iwkv.h)
  * Do not check `IWKV_NO_OVERWRITE` for databases in `IWDB_DUP_UINTXX_VALS` mode
  * Added iwkv_puth() with provided old value interceptor: `IWKV_PUT_HANDLER` (iwkv.h)
  * Added `IWKV_RC_DUP_ARRAY_EMPTY` flag and `IWKV_DUP_REPORT_EMPTY` opflag for `iwkv_put()` (iwkv.h)

 -- Anton Adamansky <adamansky@gmail.com>  Tue, 06 Nov 2018 23:14:39 +0700

iowow (1.2.13) testing; urgency=medium

  * BUG: Correct cursors adjustments during db update operations (#13)
  * BUG: Fixed WAL integration for updates in IWDB_DUP_UINT32_VALS|IWDB_DUP_UINT64_VALS mode
  * Store arbitrary data blocks associated with iwkv internal databases (#12)
  * Checking of max key/value size (IWKV_MAX_KVSZ) for updates in IWDB_DUP_UINT32_VALS|IWDB_DUP_UINT64_VALS mode
  * Minor allocation performance optimizations in _kvblk_addkv()

 -- Anton Adamansky <adamansky@gmail.com>  Thu, 02 Aug 2018 20:29:08 +0700

iowow (1.2.12) testing; urgency=medium

  * Set terminating '\0' in iwitoa() (iwconv.h)
  * Added MAP_NORESERVE option for PRIVATE mmaping on Linux (#11)
  * Added iwu_file_read_as_buf() (iwutils.h)
  * Optimized cmake config files generation

 -- Anton Adamansky <adamansky@gmail.com>  Sat, 21 Jul 2018 01:59:40 +0700

iowow (1.2.11) testing; urgency=medium
  * iwpool refactoring fixed pool memory corruption (iwpool.h)
  * Fixed set terminating `\0` in iwpool_strdup() (iwpool.h)
  * Fixed wrong `if` in iwpool_calloc() (iwpool.h)

 -- Anton Adamansky <adamansky@gmail.com>  Fri, 15 Jun 2018 17:58:20 +0700

iowow (1.2.10) testing; urgency=medium

  * Added iwpool_calloc() (iwpool.h)
  * Added iwpool_strdup(), iwpool_strndup() (iwpool.h)
  * Fixed memory leak in iwpool_destroy() (iwpool.h)
  * Renamed platform/linux/linux.c to platform/unix/unix.c (#9)
  * Added iwu_replace_char() (iwutils.h)

 -- Anton Adamansky <adamansky@gmail.com>  Mon, 11 Jun 2018 23:00:21 +0700

iowow (1.2.9) testing; urgency=medium

  * Rewrite of iwftoa() (iwconv.h)
  * Fixed typo: iwtoa renamed to iwitoa (iwconv.h)
  * Added iwu_cmp_files (iwutils.h)
  * Return type of iwxstr_ptr() changed to char* (iwxstr.h)

 -- Anton Adamansky <adamansky@gmail.com>  Tue, 29 May 2018 01:01:56 +0700

iowow (1.2.8) testing; urgency=medium

  * IOWOW Ported to MIPS32 (big-endian) tested on Debian GNU/Linux 9.4

 -- Anton Adamansky <adamansky@gmail.com>  Sat, 19 May 2018 21:09:04 +0700

iowow (1.2.7) testing; urgency=medium

  * Fixed incorrect exclusive locking in iwkv_del()"

 -- Anton Adamansky <adamansky@gmail.com>  Thu, 17 May 2018 11:27:58 +0700

iowow (1.2.6) testing; urgency=medium

  * Fixed: database file is not created automatically if no open modes specified in opts

 -- Anton Adamansky <adamansky@gmail.com>  Wed, 16 May 2018 19:57:35 +0700

iowow (1.2.5) testing; urgency=medium

  * Added iwkv_opflags opflags into iwkv_del

 -- Anton Adamansky <adamansky@gmail.com>  Wed, 16 May 2018 19:33:16 +0700

iowow (1.2.4) testing; urgency=medium

  * Fixed race conditions in iwkv_cursor_to()

 -- Anton Adamansky <adamansky@gmail.com>  Mon, 14 May 2018 09:28:13 +0700

iowow (1.2.3) testing; urgency=medium

  *  Fixed race conditions in iwkv_cursor_set()

 -- Anton Adamansky <adamansky@gmail.com>  Fri, 11 May 2018 23:17:13 +0700

iowow (1.2.2) testing; urgency=medium

  * Added static iowow_s libraries to the default CMake exports.

 -- Anton Adamansky <adamansky@gmail.com>  Tue, 08 May 2018 22:58:41 +0700

iowow (1.2.1) testing; urgency=medium

  * Removed unistd.h from src/fs/iwdlsnr.h since it is not portable.
  * C++ friendly header files

 -- Anton Adamansky <adamansky@gmail.com>  Mon, 07 May 2018 12:47:46 +0700

iowow (1.2.0) testing; urgency=medium

  * IOWOW ported to Windows x86-64 platform #1

 -- Anton Adamansky <adamansky@gmail.com>  Sun, 06 May 2018 20:35:14 +0700

iowow (1.1.0) testing; urgency=medium

  * Write Ahead Log (WAL) implemented #2
  * Changed database block size to 128 bytes so max db size 512Gb
    WARNING: Database format of version 1.1.x is incompatible with previous versions.
  * Better basename/basename_r detection in iwlog.c #4

 -- Anton Adamansky <adamansky@gmail.com>  Wed, 02 May 2018 17:28:14 +0700

iowow (1.0.6) testing; urgency=medium

  * src/CMakeLists.txt cleanups #3
  * x86-specific code in src/platform/iwp.c is not guarded #7
  * Database size limited to 2GB on 32 bit CPUs #5
  * Database block size changed: 64 to 128 bytes #8

 -- Anton Adamansky <adamansky@gmail.com>  Mon, 16 Apr 2018 10:21:00 +0700

iowow (1.0.5) testing; urgency=medium

  * iwextfile: do msync before munmap on file resizing

 -- Anton Adamansky <adamansky@gmail.com>  Thu, 12 Apr 2018 20:48:26 +0700

iowow (1.0.4) testing; urgency=medium

  * Added IWFSM_SYNC_BMAP option to iwfs_fsm_aflags
  * Removed IWFS_NO_MMASYNC since it does noop on many platforms
  * Set exclusive iwkv write lock in iwkv_sync()

 -- Anton Adamansky <adamansky@gmail.com>  Thu, 12 Apr 2018 12:33:53 +0700

iowow (1.0.3) testing; urgency=medium

  * Added basic iowow.3 man page to distribution archive
  * Use posix_fallocate() to extend iwkv file instead of ftruncate() on Linux/FreeBSD

 -- Anton Adamansky <adamansky@gmail.com>  Tue, 10 Apr 2018 18:56:11 +0700

iowow (1.0.2) testing; urgency=medium

  * Removed unneeded -D_LARGE_FILE_SOURCE from iowow.h

 -- Anton Adamansky <adamansky@gmail.com>  Mon, 09 Apr 2018 13:56:53 +0700

iowow (1.0.1) testing; urgency=medium

  * Fix export flags iwlog2 method

 -- Anton Adamansky <adamansky@gmail.com>  Mon, 09 Apr 2018 12:44:23 +0700

iowow (1.0.0) testing; urgency=medium

  * Initial release.

 -- Anton Adamansky <adamansky@gmail.com>  Sun, 08 Apr 2018 14:21:43 +0700<|MERGE_RESOLUTION|>--- conflicted
+++ resolved
@@ -1,16 +1,14 @@
-<<<<<<< HEAD
-iowow (1.3.18) UNRELEASED; urgency=medium
+iowow (1.3.19) UNRELEASED; urgency=medium
 
   * CRITICAL: Fixed assertion fail in iwkv records cache
 
  -- Anton Adamansky <adamansky@gmail.com>  Thu, 13 Jun 2019 18:44:45 +0700
-=======
+
 iowow (1.3.18) testing; urgency=medium
 
-  * Limit one time file allocation step to 2G 
+  * Limit one time file allocation step to 2G
 
  -- Anton Adamansky <adamansky@gmail.com>  Wed, 12 Jun 2019 16:42:47 +0700
->>>>>>> 2df52c01
 
 iowow (1.3.17) testing; urgency=medium
 
