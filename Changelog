<<<<<<< HEAD
iowow (1.1.0) UNRELEASED; urgency=medium

  *

 -- Anton Adamansky <adamansky@gmail.com>  Thu, 12 Apr 2018 18:17:39 +0700
=======
iowow (1.0.6) UNRELEASED; urgency=medium

  * src/CMakeLists.txt cleanups #3
  * x86-specific code in src/platform/iwp.c is not guarded #7
  * Database size limited to 2GB on 32 bit CPUs #5 

 -- Anton Adamansky <adamansky@gmail.com>  Sun, 15 Apr 2018 20:11:03 +0700
>>>>>>> c6b0de4b

iowow (1.0.5) testing; urgency=medium

  * iwextfile: do msync before munmap on file resizing

 -- Anton Adamansky <adamansky@gmail.com>  Thu, 12 Apr 2018 20:48:26 +0700

iowow (1.0.4) testing; urgency=medium

  * Added IWFSM_SYNC_BMAP option to iwfs_fsm_aflags
  * Removed IWFS_NO_MMASYNC since it does noop on many platforms
  * Set exclusive iwkv write lock in iwkv_sync()

 -- Anton Adamansky <adamansky@gmail.com>  Thu, 12 Apr 2018 12:33:53 +0700

iowow (1.0.3) testing; urgency=medium

  * Added basic iowow.3 man page to distribution archive
  * Use posix_fallocate() to extend iwkv file instead of ftruncate() on Linux/FreeBSD

 -- Anton Adamansky <adamansky@gmail.com>  Tue, 10 Apr 2018 18:56:11 +0700

iowow (1.0.2) testing; urgency=medium

  * Removed unneeded -D_LARGE_FILE_SOURCE from iowow.h

 -- Anton Adamansky <adamansky@gmail.com>  Mon, 09 Apr 2018 13:56:53 +0700

iowow (1.0.1) testing; urgency=medium

  * Fix export flags iwlog2 method

 -- Anton Adamansky <adamansky@gmail.com>  Mon, 09 Apr 2018 12:44:23 +0700

iowow (1.0.0) testing; urgency=medium

  * Initial release.

 -- Anton Adamansky <adamansky@gmail.com>  Sun, 08 Apr 2018 14:21:43 +0700<|MERGE_RESOLUTION|>--- conflicted
+++ resolved
@@ -1,18 +1,16 @@
-<<<<<<< HEAD
 iowow (1.1.0) UNRELEASED; urgency=medium
 
   *
 
  -- Anton Adamansky <adamansky@gmail.com>  Thu, 12 Apr 2018 18:17:39 +0700
-=======
+
 iowow (1.0.6) UNRELEASED; urgency=medium
 
   * src/CMakeLists.txt cleanups #3
   * x86-specific code in src/platform/iwp.c is not guarded #7
-  * Database size limited to 2GB on 32 bit CPUs #5 
+  * Database size limited to 2GB on 32 bit CPUs #5
 
  -- Anton Adamansky <adamansky@gmail.com>  Sun, 15 Apr 2018 20:11:03 +0700
->>>>>>> c6b0de4b
 
 iowow (1.0.5) testing; urgency=medium
 
